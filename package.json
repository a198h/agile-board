--- conflicted
+++ resolved
@@ -1,10 +1,6 @@
 {
 	"name": "agile-board",
-<<<<<<< HEAD
-	"version": "0.7.2",
-=======
 	"version": "0.7.3",
->>>>>>> fc4ab7c3
 	"description": "Create a board",
 	"type": "module",
 	"main": "main.js",

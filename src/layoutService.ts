--- conflicted
+++ resolved
@@ -45,21 +45,8 @@
    * @throws {PluginError} En cas d'erreur de chargement ou de validation
    */
   public async load(): Promise<void> {
-<<<<<<< HEAD
-    try {
-      this.logger.info('Chargement des modèles de layout');
-      const result = await this.loadWithResult();
-      
-      if (!result.success) {
-        throw result.error;
-      }
-      
-      this.models = new Map(result.data);
-      this.logger.info(`${this.models.size} modèle(s) chargé(s): ${Array.from(this.models.keys()).join(', ')}`);
-=======
     this.models = await this.loader.loadLayouts();
     this.logger.info(`${this.models.size} layout(s) chargé(s)`);
->>>>>>> fc4ab7c3
 
       // Démarrer la surveillance des fichiers de layout personnalisés
       if (!this.isWatching) {
@@ -284,29 +271,8 @@
   }
 
   /**
-<<<<<<< HEAD
-   * Indique si la registry est vide.
-   * @returns true si aucun modèle n'est chargé
-   */
-  public isEmpty(): boolean {
-    return this.models.size === 0;
-  }
-
-  /**
-   * Vérifie si le service est dans un état valide.
-   * @returns true si le service est prêt à être utilisé
-   */
-  public isReady(): boolean {
-    return this.models.size > 0;
-  }
-
-  /**
-   * Recharge tous les modèles depuis le fichier de configuration.
-   * Opération idempotente qui préserve l'état en cas d'erreur.
-=======
    * Recharge tous les modèles depuis le fichier.
    * Utile pour rafraîchir après modification des fichiers de layout.
->>>>>>> fc4ab7c3
    * @returns Promise résolue quand le rechargement est terminé
    * @throws {PluginError} En cas d'erreur de rechargement
    */

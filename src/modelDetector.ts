--- conflicted
+++ resolved
@@ -75,15 +75,6 @@
 
     this.plugin.app.workspace.on("file-open" as any, fileOpenListener);
     (this.plugin.app.metadataCache.on as any)("resolved", metadataResolvedListener);
-    
-    // Garder référence pour le nettoyage
-    this.eventListeners.add(fileOpenListener);
-    this.eventListeners.add(metadataResolvedListener);
-    
-<<<<<<< HEAD
-    this.logger.debug('Event listeners enregistrés');
-=======
->>>>>>> fc4ab7c3
   }
 
   /**
@@ -268,17 +259,11 @@
    * Évite le traitement redondant et les boucles infinies.
    */
   private readonly handleMetadataResolved = (file: TFile): void => {
-<<<<<<< HEAD
-    if (!file || !this.isActive) {
-      return;
-    }
-=======
     // Vérifier que le fichier existe
     if (!file) return;
     
     // Éviter de traiter le même fichier deux fois consécutivement
     if (file.path === this.lastProcessedFile) return;
->>>>>>> fc4ab7c3
 
     // Éviter le traitement redondant
     if (file.path === this.lastProcessedFile) {
